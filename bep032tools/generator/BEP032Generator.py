from pathlib import Path
from datetime import datetime
import filecmp
import shutil
import argparse
import os
import re

import bep032tools.validator.BEP032Validator

try:
    import pandas as pd
    HAVE_PANDAS = True
except ImportError:
    HAVE_PANDAS = False

try:
    import neo
    HAVE_NEO = True
except ImportError:
    HAVE_NEO = False

from bep032tools.validator.BEP032Validator import build_rule_regexp
from bep032tools.rulesStructured import RULES_SET
from bep032tools.rulesStructured import DATA_EXTENSIONS

METADATA_LEVELS = {i: r['authorized_metadata_files'] for i,r in enumerate(RULES_SET)}
METADATA_LEVEL_BY_NAME = {build_rule_regexp(v)[0]: k for k, values in METADATA_LEVELS.items() for v in values}

# TODO: These can be extracted from the BEP032Data init definition. Check out the
# function inspection options
ESSENTIAL_CSV_COLUMNS = ['sub_id', 'ses_id']
OPTIONAL_CSV_COLUMNS = ['tasks', 'runs', 'data_source']


class BEP032Data:
    """
    Representation of a BEP032 Data, as specified by in the
    [ephys BEP](https://bids.neuroimaging.io/bep032)

    The BEP032Data object can track multiple realizations of `split`, `run`, `task` but only a
    single realization of `session` and `subject`, i.e. to represent multiple `session` folders,
    multiple BEP032Data objects are required. To include multiple realizations of tasks
    or runs, call the `register_data_sources` method for each set of parameters separately.

    Parameters
    ----------
    sub_id : str
        subject identifier, e.g. '0012' or 'j.s.smith'
    ses-id : str
        session identifier, e.g. '20210101' or '007'
    tasks : str
        task identifier of data files
    runs : str
        run identifier of data files

    """
    def __init__(self, sub_id, ses_id=None, modality='ephys', **custom_metadata_sources):

        if modality != 'ephys':
            raise NotImplementedError('BEP032tools only supports the ephys modality')

        # check for invalid arguments
        for arg in [sub_id]:
            invalid_characters = r'\/_'  # TODO: Should this be part of the BEP032tools core?
            if any(elem in arg for elem in invalid_characters):
                raise ValueError(f"Invalid character present in argument ({arg})."
                                 f"The following characters are not permitted: {invalid_characters}")


        self.sub_id = sub_id
        self.ses_id = ses_id
        self.modality = modality
        self.custom_metadata_sources = custom_metadata_sources

        # initialize data and metadata structures
        self.data = {}
        self.mdata = {}

        self.filename_stem = None
        self._basedir = None

    def register_data_sources(self, *sources, task=None, run=None):
        """
        Gather all the info about the input data sources (files or directories) that will be
        yield an output data file in the BIDS data structure.

        Parameters
        ----------
        *sources : path to recording files or folders to be added as data files.
            If multiple sources are provided they are treated as multiple chunks
            of the same recording and will be enumerated according to their order.
        task: str
            task name used
        run: str
            run name used
        """

<<<<<<< HEAD
        print("bouuuuuuuuuuuuh")
        print(files)
        files = [Path(f) for f in files]
        print(files)
        for file_idx in range(len(files)):
            if files[file_idx].suffix not in DATA_EXTENSIONS:
                if autoconvert is None:
                    raise ValueError(f'Wrong file format of data {files[file_idx].suffix}. '
                                     f'Valid formats are {DATA_EXTENSIONS}. Use `autoconvert`'
                                     f'parameter for automatic conversion.')
                elif autoconvert not in ['nwb', 'nix']:
                    raise ValueError(f'`autoconvert` only accepts `nix` and `nwb` as values, '
                                     f'received {autoconvert}.')

                print(f'Converting data file to {autoconvert} format.')
                files[file_idx] = convert_data(files[file_idx], autoconvert)
=======
        sources = [Path(f) for f in sources]
>>>>>>> eb580f05

        key = ''
        if task is not None:
            key += f'task-{task}'
        if run is not None:
            if key:
                key += '_'
            key += f'run-{run}'

        if key not in self.data:
            self.data[key] = sources
        else:
            self.data[key].extend(sources)

    @property
    def basedir(self):
        return self._basedir

    @basedir.setter
    def basedir(self, basedir):
        """
        Parameters
        ----------
        basedir : (str,path)
            path to the projects base folder (project root).
        """
        if not Path(basedir).exists():
            raise ValueError('Base directory does not exist')
        self._basedir = Path(basedir)

    def get_data_folder(self, mode='absolute'):
        """
        Generates the path to the folder of the data files

        Parameters
        ----------
        mode : str
            Returns an absolute or relative path
            Valid values: 'absolute', 'local'

        Returns
        ----------
        pathlib.Path
            Path of the data folder
        """

        if self.ses_id is None:
            # if no session id is given as input (e.g in most cases for intra-cellular ephys), there is no
            # session-level directory in the BIDS hierarchy
            path = Path(f'sub-{self.sub_id}', self.modality)
        else:
            # if a session id exists, a session-level directory is used in the BIDS hierarchy
            # as in most cases for extra-cellular ephys
            path = Path(f'sub-{self.sub_id}', f'ses-{self.ses_id}', self.modality)

        if mode == 'absolute':
            if self.basedir is None:
                raise ValueError('No base directory set.')
            path = self.basedir / path

        return path

    def generate_directory_structure(self):
        """
        Generate the hierarchy of folders that will host the data and metadata files

        Returns
        ----------
        path
            Path of created data folder
        """

        if self.basedir is None:
            raise ValueError('No base directory set.')

        data_folder = Path(self.basedir).joinpath(self.get_data_folder())
        data_folder.mkdir(parents=True, exist_ok=True)

        if self.ses_id is None:
            self.filename_stem = f'sub-{self.sub_id}'
        else:
            self.filename_stem = f'sub-{self.sub_id}_ses-{self.ses_id}'

        return data_folder

    def organize_data_files(self, mode='link', autoconvert=None):
        """
        Add all the data files for which info has been gathered in register_data_sources to the
        BIDS data structure
        
        Parameters
        ----------
        mode: str
            Can be either 'link', 'copy' or 'move'.
        autoconvert: str
            accepted values: 'nix', 'nwb'. Automatically convert to the specified format.
            Warning: Using this feature can require extensive compute resources. Default: None
        """
        postfix = '_ephys'
        if self.basedir is None:
            raise ValueError('No base directory set.')

        if self.filename_stem is None:
            raise ValueError('No filename stem set.')

        data_folder = self.get_data_folder(mode='absolute')

        for key, sources in self.data.items():
            # add '_' prefix for filename concatenation
            if key:
                key = '_' + key

            # convert each source to single data of valid format if required
            for source_idx, source in enumerate(sources):
                if autoconvert is None:
                    if source.suffix not in DATA_EXTENSIONS:
                        raise ValueError(
                            f'Wrong file format of data {source.suffix}. '
                            f'Valid formats are {DATA_EXTENSIONS}. Use `autoconvert`'
                            f'parameter for automatic conversion.')
                elif autoconvert not in ['nwb', 'nix']:
                    raise ValueError(
                        f'`autoconvert` only accepts `nix` and `nwb` as values, '
                        f'received {autoconvert}.')

                elif source.suffix != f'.{autoconvert}':
                    print(f'Converting data file to {autoconvert} format.')
                    sources[source_idx] = convert_data(source, autoconvert)

            for i, file in enumerate(sources):
                # preserve the suffix
                suffix = file.suffix
                # append split postfix if required
                split = ''
                if len(sources) > 1:
                    split = f'_split-{i}'

                new_filename = self.filename_stem + key + split + postfix + suffix
                destination = data_folder / new_filename
                create_file(file, destination, mode, exist_ok=True)

    def generate_metadata_file_participants(self, output):
        raise NotImplementedError()

    def generate_metadata_file_tasks(self, output):
        # here we want to call save_json and save_tsv()
        raise NotImplementedError()

    def generate_metadata_file_dataset_description(self, output):
        raise NotImplementedError()

    def generate_metadata_file_sessions(self, output):
        raise NotImplementedError()

    def generate_metadata_file_probes(self, output):
        raise NotImplementedError()

    def generate_metadata_file_channels(self, output):
        raise NotImplementedError()

    def generate_metadata_file_contacts(self, output):
        raise NotImplementedError()

    def generate_metadata_file_ephys(self, output):
        raise NotImplementedError()

    def generate_metadata_file_scans(self, output):
        raise NotImplementedError()

    def generate_all_metadata_files(self):
        dest_path = self.get_data_folder(mode='absolute')

        self.generate_metadata_file_dataset_description(self.basedir
                                                        / "dataset_description")
        self.generate_metadata_file_participants(self.basedir / f"participants")

        self.generate_metadata_file_tasks(self.basedir / f"tasks")
        self.generate_metadata_file_sessions(self.get_data_folder().parents[1] /
                                             f'sub-{self.sub_id}_sessions')
        for key in self.data.keys():
            if self.filename_stem is None:
                raise ValueError('No filename stem set.')
            else:
                stem = self.filename_stem
            if key:
                stem += f'_{key}'
            self.generate_metadata_file_probes(dest_path / (stem + '_probes'))
            self.generate_metadata_file_contacts(dest_path / (stem + '_contacts'))
            self.generate_metadata_file_channels(dest_path / (stem + '_channels'))
            self.generate_metadata_file_ephys(dest_path / (stem + '_ephys'))
            if re.search('run-\\d+', key):
                runs_dest = stem.split('run')[0] + 'scans'
                runs_path = dest_path / runs_dest
                self.generate_metadata_file_scans(runs_path)

    def validate(self):
        """
        Validate the generated structure using the BEP032 validator

        Parameters
        ----------
        output_folder: str
            path to the folder to validate

        Returns
        ----------
        bool
            True if validation was successful. False if it failed.
        """
        bep032tools.validator.BEP032Validator.is_valid(self.basedir)

    @classmethod
    def generate_bids_dataset(cls, csv_file, pathToDir, autoconvert=None):
        """
        Create a bids dataset from a csv file given in argument
        This file must contain a header row specifying the provided data. Accepted titles are
        defined in the BEP.
        The general principle for this file is that each line will yield one data file in the outbut BIDS dataset.
        Essential information of the following attributes needs to be present.
        Essential columns are 'sub_id' and 'ses_id'.
        Optional columns are 'runs', 'tasks' and 'data_source' (only single file per sub_id, ses_id
        combination supported).
        'data_source' can be: i) an input file (in any raw data format) that needs to be converted to the BIDS-supported
        file formats, ii) an input directory where several raw data files are present that need to be combined and
        converted to a single file in a BIDS-supported format, iii) a file already in a BIDS-supported format that 
        will be copied or linked into the BIDS dataset.

        Parameters
        ----------
        csv_file: str
            Csv file that contains sub_id and ses_id and optional columns
        pathToDir: str
            Path to directory where the directories will be created.
        autoconvert: str
            see `organize_data_files`
        """

        df = extract_structure_from_csv(csv_file)
        #df = df[ESSENTIAL_CSV_COLUMNS]

        organize_data = 'data_source' in df

        if not os.path.isdir(pathToDir):
            os.makedirs(pathToDir)

        #print(df.to_dict('index').values())
        for data_kwargs in df.to_dict('index').values():
            if organize_data:
                data_source = data_kwargs.pop('data_source')
                print("data_source")
                print(data_source)
            data_instance = cls(**data_kwargs)
            data_instance.basedir = pathToDir
            data_instance.generate_directory_structure()
            if organize_data:
                data_instance.register_data_sources([data_source])
                data_instance.organize_data_files(mode='copy', autoconvert=autoconvert)
            try:
                data_instance.generate_all_metadata_files()
            except NotImplementedError:
                pass


def convert_data(source_file_or_folder, output_format):
    if not HAVE_NEO:
        raise ValueError('Conversion of data required neo package to be installed. '
                         'Use `pip install neo`')

    io_read = neo.io.get_io(source_file_or_folder)
    block = io_read.read_block()

    output_file = Path(source_file_or_folder).with_suffix('.' + output_format)

    if output_format == 'nix':
        io_write = neo.NixIO(output_file, mode='rw')
    elif output_format == 'nwb':
        io_write = neo.NWBIO(str(output_file), mode='w')
    else:
        raise ValueError(f'Supported formats are `nwb` and `nix`, not {output_format}')

    # ensure all required annotations are present for nwb file generation
    start_time = datetime.fromtimestamp(int(block.segments[0].t_start.rescale('s')))
    block.annotations.setdefault('session_start_time', start_time)
    block.annotations.setdefault('session_description', block.file_origin)
    block.annotations['session_description'] = str(block.annotations['session_description'])
    block.annotations.setdefault('identifier', block.file_origin)
    block.annotations['identifier'] = str(block.annotations['identifier'])

    io_write.write_all_blocks([block])

    for io in (io_read, io_write):
        if hasattr(io, 'close'):
            io.close()

    return output_file


def create_file(source, destination, mode, exist_ok=False):
    """
    Create a file at a destination location

    Parameters
    ----------
    source: str
        Source location of the file.
    destination: str
        Destination location of the file.
    mode: str
        File creation mode. Valid parameters are 'copy', 'link' and 'move'.
    exist_ok: bool
        If False, raise an Error if the destination already exist. Default: False
        
    Raises
    ----------
    ValueError
        In case of invalid creation mode.
    """
    if Path(destination).exists():
        if not exist_ok:
            raise ValueError(f'Destination already exists: {destination}')
        # ensure file content is the same
        elif not filecmp.cmp(source, destination, shallow=True):
            raise ValueError(f'File content of source ({source}) and destination ({destination}) '
                             f'differs.')
        # remove current version to create new version with new mode
        Path(destination).unlink()

    if mode == 'copy':
        shutil.copy(source, destination)
    elif mode == 'link':
        os.link(source, destination)
    elif mode == 'move':
        shutil.move(source, destination)
    else:
        raise ValueError(f'Invalid file creation mode "{mode}"')


def extract_structure_from_csv(csv_file):
    """
    Load csv file that contains folder structure information and return it as pandas.datafram.
    
    Parameters
    ----------
    csv_file: str
        The file to be loaded.

    Returns
    -------
    pandas.dataframe
        A dataframe containing the essential columns for creating an BEP032 structure
    """
    if not HAVE_PANDAS:
        raise ImportError('Extraction of bep032tools structure from csv requires pandas.')

    df = pd.read_csv(csv_file, dtype=str)

    # ensure all fields contain information
    if df.isnull().values.any():
        raise ValueError(f'Csv file contains empty cells.')

    # standardizing column labels
    # df = df.rename(columns=LABEL_MAPPING)

    # Check is the header contains all required names
    if not set(ESSENTIAL_CSV_COLUMNS).issubset(df.columns):
        raise ValueError(f'Csv file ({csv_file}) does not contain required information '
                         f'({ESSENTIAL_CSV_COLUMNS}). Accepted column names are specified in the BEP.')

    return df


def main():
    """

    Notes
    ----------

    Usage via command line: BEP032Generator.py [-h] pathToCsv pathToDir

    positional arguments:
        pathToCsv   Path to your csv file

        pathToDir   Path to your folder

    optional arguments:
        -h, --help  show this help message and exit
    """

    parser = argparse.ArgumentParser()
    parser.add_argument('pathToCsv', help='Path to your csv file')
    parser.add_argument('pathToDir', help='Path to your folder')

    # Create two argument groups

    args = parser.parse_args()

    # Check if directory exists
    if not os.path.isdir(args.pathToDir):
        print('Directory does not exist:', args.pathToDir)
        exit(1)
    BEP032Data.generate_bids_dataset(args.pathToCsv, args.pathToDir)


if __name__ == '__main__':
    main()<|MERGE_RESOLUTION|>--- conflicted
+++ resolved
@@ -96,26 +96,7 @@
             run name used
         """
 
-<<<<<<< HEAD
-        print("bouuuuuuuuuuuuh")
-        print(files)
-        files = [Path(f) for f in files]
-        print(files)
-        for file_idx in range(len(files)):
-            if files[file_idx].suffix not in DATA_EXTENSIONS:
-                if autoconvert is None:
-                    raise ValueError(f'Wrong file format of data {files[file_idx].suffix}. '
-                                     f'Valid formats are {DATA_EXTENSIONS}. Use `autoconvert`'
-                                     f'parameter for automatic conversion.')
-                elif autoconvert not in ['nwb', 'nix']:
-                    raise ValueError(f'`autoconvert` only accepts `nix` and `nwb` as values, '
-                                     f'received {autoconvert}.')
-
-                print(f'Converting data file to {autoconvert} format.')
-                files[file_idx] = convert_data(files[file_idx], autoconvert)
-=======
         sources = [Path(f) for f in sources]
->>>>>>> eb580f05
 
         key = ''
         if task is not None:
