from pathlib import Path
from datetime import datetime
import filecmp
import shutil
import argparse
import os
import re
import numpy as np

import bep032tools.validator.BEP032Validator

try:
    import pandas as pd

    HAVE_PANDAS = True
except ImportError:
    HAVE_PANDAS = False

try:
    import neo

    HAVE_NEO = True
except ImportError:
    HAVE_NEO = False

from bep032tools.validator.BEP032Validator import build_rule_regexp
from bep032tools.rulesStructured import RULES_SET
from bep032tools.rulesStructured import DATA_EXTENSIONS

METADATA_LEVELS = {i: r['authorized_metadata_files'] for i, r in enumerate(RULES_SET)}
METADATA_LEVEL_BY_NAME = {build_rule_regexp(v)[0]: k for k, values in METADATA_LEVELS.items() for v
                          in values}

# TODO: These can be extracted from the BEP032Data init definition. Check out the
# function inspection options
ESSENTIAL_CSV_COLUMNS = ['sub_id']
OPTIONAL_CSV_COLUMNS = ['ses_id', 'task', 'run', 'data_source']


class BEP032Data:
    """
    Representation of a BEP032 Data, as specified by in the
    [ephys BEP](https://bids.neuroimaging.io/bep032)

    The BEP032Data object can track multiple realizations of `split`, `run`, `task` but only a
    single realization of `session` and `subject`, i.e. to represent multiple `session` folders,
    multiple BEP032Data objects are required. To include multiple realizations of tasks
    or runs, call the `register_data_sources` method for each set of parameters separately.

    Parameters
    ----------
    sub_id : str
        subject identifier, e.g. '0012' or 'j.s.smith'
    ses-id : str
        session identifier, e.g. '20210101' or '007'
    tasks : str
        task identifier of data files
    runs : str
        run identifier of data files

    """

    def __init__(self, sub_id, ses_id=None, modality='ephys', custom_metadata_source=None):

        if modality != 'ephys':
            raise NotImplementedError('BEP032tools only supports the ephys modality')

        # check for invalid arguments
        for arg in [sub_id]:
            invalid_characters = r'\/_'  # TODO: Should this be part of the BEP032tools core?
            if any(elem in arg for elem in invalid_characters):
                raise ValueError(f"Invalid character present in argument ({arg})."
                                 f"The following characters are not permitted: {invalid_characters}")

        self.sub_id = sub_id
        self.ses_id = ses_id
        self.modality = modality
        self.custom_metadata_sources = custom_metadata_source

        # initialize data and metadata structures
        self.data = {}
        self.mdata = {}

        self.filename_stem = None
        self._basedir = None

    def register_data_sources(self, *sources, task=None, run=None):
        """
        Gather all the info about the input data sources (files or directories) that will be
        yield an output data file in the BIDS data structure.

        Parameters
        ----------
        *sources : path to recording files or folders to be added as data files.
            If multiple sources are provided they are treated as multiple chunks
            of the same recording and will be enumerated according to their order.
        task: str
            task name used
        run: str
            run name used
        """

        sources = [Path(f) for f in sources]

        # the run info is in self.custom_metadata_sources{'run'}
        # let's go get it!


        key = ''
        if task is not None:
            key += f'task-{task}'
        if run is not None:
            if key:
                key += '_'
            key += f'run-{run}'

        if key not in self.data:
            self.data[key] = sources
        else:
            self.data[key].extend(sources)

    @property
    def basedir(self):
        return self._basedir

    @basedir.setter
    def basedir(self, basedir):
        """
        Parameters
        ----------
        basedir : (str,path)
            path to the projects base folder (project root).
        """
        if not Path(basedir).exists():
            raise ValueError('Base directory does not exist')
        self._basedir = Path(basedir)

    def get_data_folder(self, mode='absolute'):
        """
        Generates the path to the folder of the data files

        Parameters
        ----------
        mode : str
            Returns an absolute or relative path
            Valid values: 'absolute', 'local'

        Returns
        ----------
        pathlib.Path
            Path of the data folder
        """

        if self.ses_id is None:
            # if no session id is given as input (e.g in most cases for intra-cellular ephys), there is no
            # session-level directory in the BIDS hierarchy
            path = Path(f'sub-{self.sub_id}', self.modality)
        else:
            # if a session id exists, a session-level directory is used in the BIDS hierarchy
            # as in most cases for extra-cellular ephys
            path = Path(f'sub-{self.sub_id}', f'ses-{self.ses_id}', self.modality)

        if mode == 'absolute':
            if self.basedir is None:
                raise ValueError('No base directory set.')
            path = self.basedir / path

        return path

    def generate_directory_structure(self):
        """
        Generate the hierarchy of folders that will host the data and metadata files

        Returns
        ----------
        path
            Path of created data folder
        """

        if self.basedir is None:
            raise ValueError('No base directory set.')

        data_folder = Path(self.basedir).joinpath(self.get_data_folder())
        data_folder.mkdir(parents=True, exist_ok=True)

        if self.ses_id is None:
            self.filename_stem = f'sub-{self.sub_id}'
        else:
            self.filename_stem = f'sub-{self.sub_id}_ses-{self.ses_id}'

        return data_folder

    def organize_data_files(self, mode='link', autoconvert=None):
        """
        Add all the data files for which info has been gathered in register_data_sources to the
        BIDS data structure
        
        Parameters
        ----------
        mode: str
            Can be either 'link', 'copy' or 'move'.
        autoconvert: str
            accepted values: 'nix', 'nwb'. Automatically convert to the specified format.
            Warning: Using this feature can require extensive compute resources. Default: None
        """
        postfix = '_ephys'
        if self.basedir is None:
            raise ValueError('No base directory set.')

        if self.filename_stem is None:
            raise ValueError('No filename stem set.')

        data_folder = self.get_data_folder(mode='absolute')

        converted_data_files = []

        for key, sources in self.data.items():
            converted_data_files = []

            # add '_' prefix for filename concatenation
            if key:
                key = '_' + key

            # convert each source to single data of valid format if required
            for source_idx, source in enumerate(sources):
                if autoconvert is None:
                    if source.suffix not in DATA_EXTENSIONS:
                        raise ValueError(
                            f'Wrong file format of data {source.suffix}. '
                            f'Valid formats are {DATA_EXTENSIONS}. Use `autoconvert`'
                            f'parameter for automatic conversion.')
                    converted_data_files.append(source)
                elif autoconvert not in ['nwb', 'nix']:
                    raise ValueError(
                        f'`autoconvert` only accepts `nix` and `nwb` as values, '
                        f'received {autoconvert}.')
                elif source.suffix != f'.{autoconvert}':
                    print(f'Converting data file to {autoconvert} format.')
                    converted_data_files.append(convert_data(source, autoconvert))

            for i, file in enumerate(converted_data_files):
                # preserve the suffix
                suffix = file.suffix
                # append split postfix if required
                split = ''
                if len(converted_data_files) > 1:
                    # note JS & ST 2022/11/30: this test is incorrect and should be reimplemented
                    # splits should be introduced only if several data files have
                    # the same values for all their entities (sub, ses, task, run etc.)
                    split = f'_split-{i}'

                new_filename = self.filename_stem + key + split + postfix + suffix
                destination = data_folder / new_filename
                create_file(file, destination, mode, exist_ok=True)

    def generate_metadata_file_participants(self, output):
        raise NotImplementedError()

    def generate_metadata_file_tasks(self, output):
        # here we want to call save_json and save_tsv()
        raise NotImplementedError()

    def generate_metadata_file_dataset_description(self, output):
        raise NotImplementedError()

    def generate_metadata_file_sessions(self, output):
        raise NotImplementedError()

    def generate_metadata_file_probes(self, output):
        raise NotImplementedError()

    def generate_metadata_file_channels(self, output):
        raise NotImplementedError()

    def generate_metadata_file_contacts(self, output):
        raise NotImplementedError()

    def generate_metadata_file_ephys(self, output):
        raise NotImplementedError()

    def generate_metadata_file_scans(self, output):
        raise NotImplementedError()

    def generate_all_metadata_files(self):
        dest_path = self.get_data_folder(mode='absolute')

        self.generate_metadata_file_dataset_description(self.basedir
                                                        / "dataset_description")
        self.generate_metadata_file_participants(self.basedir / f"participants")

        self.generate_metadata_file_tasks(self.basedir / f"tasks")
        self.generate_metadata_file_sessions(self.get_data_folder().parents[1] /
                                             f'sub-{self.sub_id}_sessions')
        for key in self.data.keys():
            if self.filename_stem is None:
                raise ValueError('No filename stem set.')
            else:
                stem = self.filename_stem
            if key:
                stem += f'_{key}'
            self.generate_metadata_file_probes(dest_path / (stem + '_probes'))
            self.generate_metadata_file_contacts(dest_path / (stem + '_contacts'))
            self.generate_metadata_file_channels(dest_path / (stem + '_channels'))
            self.generate_metadata_file_ephys(dest_path / (stem + '_ephys'))
            if re.search('run-\\d+', key):
                runs_dest = stem.split('run')[0] + 'scans'
                runs_path = dest_path / runs_dest
                self.generate_metadata_file_scans(runs_path)

    def validate(self):
        """
        Validate the generated structure using the BEP032 validator

        Parameters
        ----------
        output_folder: str
            path to the folder to validate

        Returns
        -------
        bool
            True if validation was successful. False if it failed.
        """
        bep032tools.validator.BEP032Validator.is_valid(self.basedir)

    @classmethod
    def generate_bids_dataset(cls, csv_file, pathToDir, autoconvert=None):
        """
        Create a bids dataset from specifications in a csv file.
        One row of the csv file corresponds to one BEP032 data file in the output BIDS dataset.
        The first row has to contain header labels for each row. Valid headers are:
        Mandatory headers are 'sub_id' and 'ses_id'.
        Optional headers are 'run', 'task' and 'data_source'.

        'data_source' can be: i) an input file (in any raw data format) that needs to be converted to the BIDS-supported
        file formats, ii) an input directory where several raw data files are present that need to be combined and
        converted to a single file in a BIDS-supported format, iii) a file already in a BIDS-supported format that 
        will be copied or linked into the BIDS dataset.

        An example csv table could contain:

        | sub_id  | ses_id     | data_source        | run | task    |
        |---------|------------|--------------------|-----|---------|
        | mouse-A | 2000-01-01 | my_data_file_1.abf | 1   | running |
        | mouse-A | 2000-01-01 | my_data_file_2.abf | 2   | running |
        | mouse-B | 2000-01-01 | my_data_folder_2   |     | rest    |

        Parameters
        ----------
        csv_file: str
            Csv file that contains sub_id and ses_id and optional columns
        pathToDir: str
            Path to directory where the directories will be created.
        autoconvert: str
            see `organize_data_files`
        """

        df = extract_structure_from_csv(csv_file)

        if not os.path.isdir(pathToDir):
            os.makedirs(pathToDir)

        #print(df.to_dict('index').values())
        for data_kwargs in df.to_dict('index').values():
            print(data_kwargs)

        for data_kwargs in df.to_dict('index').values():
            data_source = data_kwargs.pop('data_source', None)

            # extract task and run information if present in the input csf file
            # this should probably be extended to support all BIDS-supported entities
            task = data_kwargs.pop('task', '')
            run = data_kwargs.pop('run', '')

            # replace empty values by good defaults for later function calls
            if task == '':
                task = None
<<<<<<< HEAD
            run = int(data_kwargs.pop('run', None))
            if run is not None and np.isnan(run):
=======
            if run == '':
>>>>>>> c9d91a52
                run = None

            data_instance = cls(**data_kwargs)
            data_instance.basedir = pathToDir
            data_instance.generate_directory_structure()
            if data_source is not None:
                data_instance.register_data_sources(data_source, task=task, run=run)
                data_instance.organize_data_files(mode='copy', autoconvert=autoconvert)
            try:
                data_instance.generate_all_metadata_files()
            except NotImplementedError:
                pass


def convert_data(source_file_or_folder, output_format):
    if not HAVE_NEO:
        raise ValueError('Conversion of data required neo package to be installed. '
                         'Use `pip install neo`')

    io_read = neo.io.get_io(source_file_or_folder)
    block = io_read.read_block()

    output_file = Path(source_file_or_folder).with_suffix('.' + output_format)

    if output_format == 'nix':
        io_write = neo.NixIO(output_file, mode='rw')
    elif output_format == 'nwb':
        io_write = neo.NWBIO(str(output_file), mode='w')
    else:
        raise ValueError(f'Supported formats are `nwb` and `nix`, not {output_format}')

    # ensure all required annotations are present for nwb file generation
    start_time = datetime.fromtimestamp(int(block.segments[0].t_start.rescale('s')))
    block.annotations.setdefault('session_start_time', start_time)
    block.annotations.setdefault('session_description', block.file_origin)
    block.annotations['session_description'] = str(block.annotations['session_description'])
    block.annotations.setdefault('identifier', block.file_origin)
    block.annotations['identifier'] = str(block.annotations['identifier'])

    io_write.write_all_blocks([block])

    for io in (io_read, io_write):
        if hasattr(io, 'close'):
            io.close()

    return output_file


def create_file(source, destination, mode, exist_ok=False):
    """
    Create a file at a destination location

    Parameters
    ----------
    source: str
        Source location of the file.
    destination: str
        Destination location of the file.
    mode: str
        File creation mode. Valid parameters are 'copy', 'link' and 'move'.
    exist_ok: bool
        If False, raise an Error if the destination already exist. Default: False
        
    Raises
    ----------
    ValueError
        In case of invalid creation mode.
    """
    if Path(destination).exists():
        if not exist_ok:
            raise ValueError(f'Destination already exists: {destination}')
        # ensure file content is the same
        elif not filecmp.cmp(source, destination, shallow=True):
            raise ValueError(f'File content of source ({source}) and destination ({destination}) '
                             f'differs.')
        # remove current version to create new version with new mode
        Path(destination).unlink()

    if mode == 'copy':
        shutil.copy(source, destination)
    elif mode == 'link':
        os.link(source, destination)
    elif mode == 'move':
        shutil.move(source, destination)
    else:
        raise ValueError(f'Invalid file creation mode "{mode}"')


def extract_structure_from_csv(csv_file):
    """
    Load csv file that contains folder structure information and return it as pandas.datafram.
    
    Parameters
    ----------
    csv_file: str
        The file to be loaded.

    Returns
    -------
    pandas.dataframe
        A dataframe containing the essential columns for creating an BEP032 structure
    """
    if not HAVE_PANDAS:
        raise ImportError('Extraction of bep032tools structure from csv requires pandas.')

    df = pd.read_csv(csv_file, dtype=str, na_filter=False)

    # standardizing column labels
    # df = df.rename(columns=LABEL_MAPPING)

    # Check is the header contains all required names
    if not set(ESSENTIAL_CSV_COLUMNS).issubset(df.columns):
        raise ValueError(f'Csv file ({csv_file}) does not contain required information '
                         f'({ESSENTIAL_CSV_COLUMNS}). Accepted column names are specified in the BEP.')

    # ensure all fields contain information
    if df[ESSENTIAL_CSV_COLUMNS].isnull().values.any():
        raise ValueError(f'Csv file contains empty cells for mandatory fields.')

    return df


def main():
    """

    Notes
    ----------

    Usage via command line: BEP032Generator.py [-h] pathToCsv pathToDir

    positional arguments:
        pathToCsv   Path to your csv file

        pathToDir   Path to your folder

    optional arguments:
        -h, --help  show this help message and exit
    """

    parser = argparse.ArgumentParser()
    parser.add_argument('pathToCsv', help='Path to your csv file')
    parser.add_argument('pathToDir', help='Path to your folder')

    # Create two argument groups

    args = parser.parse_args()

    # Check if directory exists
    if not os.path.isdir(args.pathToDir):
        print('Directory does not exist:', args.pathToDir)
        exit(1)
    BEP032Data.generate_bids_dataset(args.pathToCsv, args.pathToDir)


if __name__ == '__main__':
    main()<|MERGE_RESOLUTION|>--- conflicted
+++ resolved
@@ -375,12 +375,7 @@
             # replace empty values by good defaults for later function calls
             if task == '':
                 task = None
-<<<<<<< HEAD
-            run = int(data_kwargs.pop('run', None))
-            if run is not None and np.isnan(run):
-=======
             if run == '':
->>>>>>> c9d91a52
                 run = None
 
             data_instance = cls(**data_kwargs)
